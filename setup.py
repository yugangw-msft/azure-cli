﻿#!/usr/bin/env python

#-------------------------------------------------------------------------
# Copyright (c) Microsoft.  All rights reserved.
#
# Licensed under the Apache License, Version 2.0 (the "License");
# you may not use this file except in compliance with the License.
# You may obtain a copy of the License at
#   http://www.apache.org/licenses/LICENSE-2.0
#
# Unless required by applicable law or agreed to in writing, software
# distributed under the License is distributed on an "AS IS" BASIS,
# WITHOUT WARRANTIES OR CONDITIONS OF ANY KIND, either express or implied.
# See the License for the specific language governing permissions and
# limitations under the License.
#--------------------------------------------------------------------------

from __future__ import print_function
from codecs import open
from setuptools import setup

<<<<<<< HEAD
VERSION = '0.0.18'
=======
VERSION = '0.0.20'
>>>>>>> e7554a8b
INSTALL_FROM_PUBLIC = False

# If we have source, validate that our version numbers match
# This should prevent uploading releases with mismatched versions.
try:
    with open('src/azure/cli/__init__.py', 'r', encoding='utf-8') as f:
        content = f.read()
except OSError:
    pass
else:
    import re, sys
    m = re.search(r'__version__\s*=\s*[\'"](.+?)[\'"]', content)
    if not m:
        print('Could not find __version__ in azure/cli/__init__.py')
        sys.exit(1)
    if m.group(1) != VERSION:
        print('Expected __version__ = "{}"; found "{}"'.format(VERSION, m.group(1)))
        sys.exit(1)

# The full list of classifiers is available at
# https://pypi.python.org/pypi?%3Aaction=list_classifiers
CLASSIFIERS = [
    'Development Status :: 3 - Alpha',
    'Intended Audience :: Developers',
    'Intended Audience :: System Administrators',
    'Programming Language :: Python',
    'Programming Language :: Python :: 2',
    'Programming Language :: Python :: 2.7',
    'Programming Language :: Python :: 3',
    'Programming Language :: Python :: 3.4',
    'Programming Language :: Python :: 3.5',
    #'License :: OSI Approved :: Apache Software License',
    #'License :: OSI Approved :: MIT License',
]

DEPENDENCIES = [
    'applicationinsights',
    'argcomplete',
    'azure==2.0.0rc1',
    'jmespath',
    'msrest',
    'pip',
    'pyyaml',
    'requests',
    'six',
]

with open('README.rst', 'r', encoding='utf-8') as f:
    README = f.read()

from setuptools.command.install import install
import pip
def _post_install(dir):
    from subprocess import check_call
    # Upgrade/update will install if it doesn't exist.
    # We do this so these components are updated when the user updates the CLI.
    if INSTALL_FROM_PUBLIC:
        pip.main(['install', '--upgrade', 'azure-cli-components', '--disable-pip-version-check'])
        check_call(['az', 'components', 'update', '-n', 'profile'])
    else:
        # use private PyPI server.
        pip.main(['install', '--upgrade', 'azure-cli-components', '--extra-index-url',
                'http://40.112.211.51:8080/', '--trusted-host', '40.112.211.51',
                '--disable-pip-version-check'])
        check_call(['az', 'components', 'update', '-n', 'profile', '-p'])

class OnInstall(install):
    def run(self):
        install.run(self)
        self.execute(_post_install, (self.install_lib,),
                     msg="Running post install task")

setup(
    name='azure-cli',
    version=VERSION,
    description='Microsoft Azure Command-Line Tools',
    long_description=README,
    license='TBD',
    author='Microsoft Corporation',
    author_email='azpycli@microsoft.com',
    url='https://github.com/Azure/azure-cli',
    zip_safe=False,
    classifiers=CLASSIFIERS,
    scripts=[
        'az',
        'az.completion.sh',
        'az.bat',
    ],
    package_dir = {'':'src'},
    packages=[
        'azure',
        'azure.cli',
        'azure.cli.commands',
        'azure.cli.command_modules',
        'azure.cli.extensions',
        'azure.cli.utils',
    ],
    package_data={'azure.cli': ['locale/**/*.txt']},
    install_requires=DEPENDENCIES,
    extras_require={
        "python_version < '3.4'": [
            'enum34',
        ],
    },
    cmdclass={'install': OnInstall},
)<|MERGE_RESOLUTION|>--- conflicted
+++ resolved
@@ -19,11 +19,7 @@
 from codecs import open
 from setuptools import setup
 
-<<<<<<< HEAD
-VERSION = '0.0.18'
-=======
 VERSION = '0.0.20'
->>>>>>> e7554a8b
 INSTALL_FROM_PUBLIC = False
 
 # If we have source, validate that our version numbers match
@@ -67,7 +63,6 @@
     'msrest',
     'pip',
     'pyyaml',
-    'requests',
     'six',
 ]
 
@@ -78,17 +73,15 @@
 import pip
 def _post_install(dir):
     from subprocess import check_call
-    # Upgrade/update will install if it doesn't exist.
-    # We do this so these components are updated when the user updates the CLI.
     if INSTALL_FROM_PUBLIC:
-        pip.main(['install', '--upgrade', 'azure-cli-components', '--disable-pip-version-check'])
-        check_call(['az', 'components', 'update', '-n', 'profile'])
+        pip.main(['install', 'azure-cli-components', '--disable-pip-version-check'])
+        check_call(['az', 'components', 'install', '-n', 'profile'])
     else:
         # use private PyPI server.
-        pip.main(['install', '--upgrade', 'azure-cli-components', '--extra-index-url',
+        pip.main(['install', 'azure-cli-components', '--extra-index-url',
                 'http://40.112.211.51:8080/', '--trusted-host', '40.112.211.51',
                 '--disable-pip-version-check'])
-        check_call(['az', 'components', 'update', '-n', 'profile', '-p'])
+        check_call(['az', 'components', 'install', '-n', 'profile', '-p'])
 
 class OnInstall(install):
     def run(self):
@@ -119,7 +112,6 @@
         'azure.cli.commands',
         'azure.cli.command_modules',
         'azure.cli.extensions',
-        'azure.cli.utils',
     ],
     package_data={'azure.cli': ['locale/**/*.txt']},
     install_requires=DEPENDENCIES,
