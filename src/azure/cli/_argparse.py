--- conflicted
+++ resolved
@@ -175,11 +175,7 @@
             show_usage = True
 
         if show_completions:
-<<<<<<< HEAD
-            return self._display_completions(nouns, m, n, args, out)
-=======
-            return ArgumentParser._display_completions(m, out)
->>>>>>> 4e6465db
+            return self._display_completions(m, args, out)
         if show_usage:
             return self._display_usage(nouns, m, out)
 
@@ -257,14 +253,8 @@
             out.flush()
             logger.debug('Expected documentation at %s', doc_file)
 
-<<<<<<< HEAD
-    def _display_completions(self, nouns, noun_map, commands, arguments, out=sys.stdout):
+    def _display_completions(self, noun_map, arguments, out=sys.stdout): # pylint: disable=no-self-use
         arguments.remove('--complete')
-=======
-    @staticmethod
-    def _display_completions(noun_map, out=sys.stdout):
-        completions = [k for k in noun_map if not k.startswith('$')]
->>>>>>> 4e6465db
 
         command_candidates = set([k for k in noun_map if not k.startswith('$')])
         if command_candidates and not arguments[-1].startswith('-'):
@@ -273,7 +263,7 @@
         kwargs = noun_map.get('$kwargs') or []
         args_candidates = set('--' + a for a in kwargs if a)
         if arguments[-1].startswith('-'):
-            # TODO: We don't have enough metadata about the command to do parameter value 
+            # TODO: We don't have enough metadata about the command to do parameter value
             # completion (yet). This should only apply to value arguments, not flag arguments
             if arguments[-1] in args_candidates:
                 args_candidates = set()
@@ -283,6 +273,6 @@
             args_candidates = args_candidates.difference(arguments)
 
         candidates = command_candidates.union(args_candidates)
-        
+
         print('\n'.join(sorted(candidates)), file=out)
         out.flush()