from .._locale import L
from azure.mgmt.compute import ComputeManagementClient, ComputeManagementClientConfiguration
from azure.mgmt.compute.operations import (AvailabilitySetsOperations,
                                           VirtualMachineExtensionImagesOperations,
                                           VirtualMachineExtensionsOperations,
                                           VirtualMachineImagesOperations,
                                           UsageOperations,
                                           VirtualMachineSizesOperations,
                                           VirtualMachinesOperations,
                                           VirtualMachineScaleSetsOperations,
                                           VirtualMachineScaleSetVMsOperations)

from ._command_creation import get_mgmt_service_client
<<<<<<< HEAD
from ..commands._auto_command import build_operation
from ..commands import CommandTable, LongRunningOperation
=======
from ..commands._auto_command import build_operation, LongRunningOperation, AutoCommandDefinition
>>>>>>> 05029ebd

def _compute_client_factory(*args): # pylint: disable=unused-argument
    return get_mgmt_service_client(ComputeManagementClient, ComputeManagementClientConfiguration)

command_table = CommandTable()

# pylint: disable=line-too-long
build_operation("vm availabilityset",
                "availability_sets",
                _compute_client_factory,
                [
<<<<<<< HEAD
                    (AvailabilitySetsOperations.delete, None),
                    (AvailabilitySetsOperations.get, 'AvailabilitySet'),
                    (AvailabilitySetsOperations.list, '[AvailabilitySet]'),
                    (AvailabilitySetsOperations.list_available_sizes, '[VirtualMachineSize]')
                ],
                command_table)
=======
                    AutoCommandDefinition(AvailabilitySetsOperations.delete, None),
                    AutoCommandDefinition(AvailabilitySetsOperations.get, 'AvailabilitySet'),
                    AutoCommandDefinition(AvailabilitySetsOperations.list, '[AvailabilitySet]'),
                    AutoCommandDefinition(AvailabilitySetsOperations.list_available_sizes, '[VirtualMachineSize]', 'list-sizes')
                ])
>>>>>>> 05029ebd


build_operation("vm machineextensionimage",
                "virtual_machine_extension_images",
                _compute_client_factory,
                [
<<<<<<< HEAD
                    (VirtualMachineExtensionImagesOperations.get, 'VirtualMachineExtensionImage'),
                    (VirtualMachineExtensionImagesOperations.list_types, '[VirtualMachineImageResource]'),
                    (VirtualMachineExtensionImagesOperations.list_versions, '[VirtualMachineImageResource]'),
                ],
                command_table)
=======
                    AutoCommandDefinition(VirtualMachineExtensionImagesOperations.get, 'VirtualMachineExtensionImage'),
                    AutoCommandDefinition(VirtualMachineExtensionImagesOperations.list_types, '[VirtualMachineImageResource]'),
                    AutoCommandDefinition(VirtualMachineExtensionImagesOperations.list_versions, '[VirtualMachineImageResource]'),
                ])
>>>>>>> 05029ebd

build_operation("vm extension",
                "virtual_machine_extensions",
                _compute_client_factory,
                [
<<<<<<< HEAD
                    (VirtualMachineExtensionsOperations.delete, LongRunningOperation(L('Deleting VM extension'), L('VM extension deleted'))),
                    (VirtualMachineExtensionsOperations.get, 'VirtualMachineExtension'),
                ],
                command_table)
=======
                    AutoCommandDefinition(VirtualMachineExtensionsOperations.delete, LongRunningOperation(L('Deleting VM extension'), L('VM extension deleted'))),
                    AutoCommandDefinition(VirtualMachineExtensionsOperations.get, 'VirtualMachineExtension'),
                ])
>>>>>>> 05029ebd

build_operation("vm image",
                "virtual_machine_images",
                _compute_client_factory,
                [
<<<<<<< HEAD
                    (VirtualMachineImagesOperations.get, 'VirtualMachineImage'),
                    (VirtualMachineImagesOperations.list, '[VirtualMachineImageResource]'),
                    (VirtualMachineImagesOperations.list_offers, '[VirtualMachineImageResource]'),
                    (VirtualMachineImagesOperations.list_publishers, '[VirtualMachineImageResource]'),
                    (VirtualMachineImagesOperations.list_skus, '[VirtualMachineImageResource]'),
                ],
                command_table)
=======
                    AutoCommandDefinition(VirtualMachineImagesOperations.get, 'VirtualMachineImage'),
                    AutoCommandDefinition(VirtualMachineImagesOperations.list, '[VirtualMachineImageResource]'),
                    AutoCommandDefinition(VirtualMachineImagesOperations.list_offers, '[VirtualMachineImageResource]'),
                    AutoCommandDefinition(VirtualMachineImagesOperations.list_publishers, '[VirtualMachineImageResource]'),
                    AutoCommandDefinition(VirtualMachineImagesOperations.list_skus, '[VirtualMachineImageResource]'),
                ])
>>>>>>> 05029ebd

build_operation("vm usage",
                "usage",
                _compute_client_factory,
                [
<<<<<<< HEAD
                    (UsageOperations.list, '[Usage]'),
                ],
                command_table)
=======
                    AutoCommandDefinition(UsageOperations.list, '[Usage]'),
                ])
>>>>>>> 05029ebd

build_operation("vm size",
                "virtual_machine_sizes",
                _compute_client_factory,
                [
<<<<<<< HEAD
                    (VirtualMachineSizesOperations.list, '[VirtualMachineSize]'),
                ],
                command_table)
=======
                    AutoCommandDefinition(VirtualMachineSizesOperations.list, '[VirtualMachineSize]'),
                ])
>>>>>>> 05029ebd

build_operation("vm",
                "virtual_machines",
                _compute_client_factory,
                [
<<<<<<< HEAD
                    (VirtualMachinesOperations.delete, LongRunningOperation(L('Deleting VM'), L('VM Deleted'))),
                    (VirtualMachinesOperations.deallocate, LongRunningOperation(L('Deallocating VM'), L('VM Deallocated'))),
                    (VirtualMachinesOperations.generalize, None),
                    (VirtualMachinesOperations.get, 'VirtualMachine'),
                    (VirtualMachinesOperations.list, '[VirtualMachine]'),
                    (VirtualMachinesOperations.list_all, '[VirtualMachine]'),
                    (VirtualMachinesOperations.list_available_sizes, '[VirtualMachineSize]'),
                    (VirtualMachinesOperations.power_off, LongRunningOperation(L('Powering off VM'), L('VM powered off'))),
                    (VirtualMachinesOperations.restart, LongRunningOperation(L('Restarting VM'), L('VM Restarted'))),
                    (VirtualMachinesOperations.start, LongRunningOperation(L('Starting VM'), L('VM Started'))),
                ],
                command_table)
=======
                    AutoCommandDefinition(VirtualMachinesOperations.delete, LongRunningOperation(L('Deleting VM'), L('VM Deleted'))),
                    AutoCommandDefinition(VirtualMachinesOperations.deallocate, LongRunningOperation(L('Deallocating VM'), L('VM Deallocated'))),
                    AutoCommandDefinition(VirtualMachinesOperations.generalize, None),
                    AutoCommandDefinition(VirtualMachinesOperations.get, 'VirtualMachine'),
                    AutoCommandDefinition(VirtualMachinesOperations.list, '[VirtualMachine]'),
                    AutoCommandDefinition(VirtualMachinesOperations.list_all, '[VirtualMachine]'),
                    AutoCommandDefinition(VirtualMachinesOperations.list_available_sizes, '[VirtualMachineSize]', 'list-sizes'),
                    AutoCommandDefinition(VirtualMachinesOperations.power_off, LongRunningOperation(L('Powering off VM'), L('VM powered off'))),
                    AutoCommandDefinition(VirtualMachinesOperations.restart, LongRunningOperation(L('Restarting VM'), L('VM Restarted'))),
                    AutoCommandDefinition(VirtualMachinesOperations.start, LongRunningOperation(L('Starting VM'), L('VM Started'))),
                ])
>>>>>>> 05029ebd

build_operation("vm scaleset",
                "virtual_machine_scale_sets",
                _compute_client_factory,
                [
<<<<<<< HEAD
                    (VirtualMachineScaleSetsOperations.deallocate, LongRunningOperation(L('Deallocating VM scale set'), L('VM scale set deallocated'))),
                    (VirtualMachineScaleSetsOperations.delete, LongRunningOperation(L('Deleting VM scale set'), L('VM scale set deleted'))),
                    (VirtualMachineScaleSetsOperations.get, 'VirtualMachineScaleSet'),
                    (VirtualMachineScaleSetsOperations.delete_instances, LongRunningOperation(L('Deleting VM scale set instances'), L('VM scale set instances deleted'))),
                    (VirtualMachineScaleSetsOperations.get_instance_view, 'VirtualMachineScaleSetInstanceView'),
                    (VirtualMachineScaleSetsOperations.list, '[VirtualMachineScaleSet]'),
                    (VirtualMachineScaleSetsOperations.list_all, '[VirtualMachineScaleSet]'),
                    (VirtualMachineScaleSetsOperations.list_skus, '[VirtualMachineScaleSet]'),
                    (VirtualMachineScaleSetsOperations.power_off, LongRunningOperation(L('Powering off VM scale set'), L('VM scale set powered off'))),
                    (VirtualMachineScaleSetsOperations.restart, LongRunningOperation(L('Restarting VM scale set'), L('VM scale set restarted'))),
                    (VirtualMachineScaleSetsOperations.start, LongRunningOperation(L('Starting VM scale set'), L('VM scale set started'))),
                    (VirtualMachineScaleSetsOperations.update_instances, LongRunningOperation(L('Updating VM scale set instances'), L('VM scale set instances updated'))),
                ],
                command_table)
=======
                    AutoCommandDefinition(VirtualMachineScaleSetsOperations.deallocate, LongRunningOperation(L('Deallocating VM scale set'), L('VM scale set deallocated'))),
                    AutoCommandDefinition(VirtualMachineScaleSetsOperations.delete, LongRunningOperation(L('Deleting VM scale set'), L('VM scale set deleted'))),
                    AutoCommandDefinition(VirtualMachineScaleSetsOperations.get, 'VirtualMachineScaleSet'),
                    AutoCommandDefinition(VirtualMachineScaleSetsOperations.delete_instances, LongRunningOperation(L('Deleting VM scale set instances'), L('VM scale set instances deleted'))),
                    AutoCommandDefinition(VirtualMachineScaleSetsOperations.get_instance_view, 'VirtualMachineScaleSetInstanceView'),
                    AutoCommandDefinition(VirtualMachineScaleSetsOperations.list, '[VirtualMachineScaleSet]'),
                    AutoCommandDefinition(VirtualMachineScaleSetsOperations.list_all, '[VirtualMachineScaleSet]'),
                    AutoCommandDefinition(VirtualMachineScaleSetsOperations.list_skus, '[VirtualMachineScaleSet]'),
                    AutoCommandDefinition(VirtualMachineScaleSetsOperations.power_off, LongRunningOperation(L('Powering off VM scale set'), L('VM scale set powered off'))),
                    AutoCommandDefinition(VirtualMachineScaleSetsOperations.restart, LongRunningOperation(L('Restarting VM scale set'), L('VM scale set restarted'))),
                    AutoCommandDefinition(VirtualMachineScaleSetsOperations.start, LongRunningOperation(L('Starting VM scale set'), L('VM scale set started'))),
                    AutoCommandDefinition(VirtualMachineScaleSetsOperations.update_instances, LongRunningOperation(L('Updating VM scale set instances'), L('VM scale set instances updated'))),
                ])
>>>>>>> 05029ebd

build_operation("vm scalesetvm",
                "virtual_machine_scale_set_vms",
                _compute_client_factory,
                [
<<<<<<< HEAD
                    (VirtualMachineScaleSetVMsOperations.deallocate, LongRunningOperation(L('Deallocating VM scale set VMs'), L('VM scale set VMs deallocated'))),
                    (VirtualMachineScaleSetVMsOperations.delete, LongRunningOperation(L('Deleting VM scale set VMs'), L('VM scale set VMs deleted'))),
                    (VirtualMachineScaleSetVMsOperations.get, 'VirtualMachineScaleSetVM'),
                    (VirtualMachineScaleSetVMsOperations.get_instance_view, 'VirtualMachineScaleSetVMInstanceView'),
                    (VirtualMachineScaleSetVMsOperations.list, '[VirtualMachineScaleSetVM]'),
                    (VirtualMachineScaleSetVMsOperations.power_off, LongRunningOperation(L('Powering off VM scale set VMs'), L('VM scale set VMs powered off'))),
                    (VirtualMachineScaleSetVMsOperations.restart, LongRunningOperation(L('Restarting VM scale set VMs'), L('VM scale set VMs restarted'))),
                    (VirtualMachineScaleSetVMsOperations.start, LongRunningOperation(L('Starting VM scale set VMs'), L('VM scale set VMs started'))),
                ],
                command_table)
=======
                    AutoCommandDefinition(VirtualMachineScaleSetVMsOperations.deallocate, LongRunningOperation(L('Deallocating VM scale set VMs'), L('VM scale set VMs deallocated'))),
                    AutoCommandDefinition(VirtualMachineScaleSetVMsOperations.delete, LongRunningOperation(L('Deleting VM scale set VMs'), L('VM scale set VMs deleted'))),
                    AutoCommandDefinition(VirtualMachineScaleSetVMsOperations.get, 'VirtualMachineScaleSetVM'),
                    AutoCommandDefinition(VirtualMachineScaleSetVMsOperations.get_instance_view, 'VirtualMachineScaleSetVMInstanceView'),
                    AutoCommandDefinition(VirtualMachineScaleSetVMsOperations.list, '[VirtualMachineScaleSetVM]'),
                    AutoCommandDefinition(VirtualMachineScaleSetVMsOperations.power_off, LongRunningOperation(L('Powering off VM scale set VMs'), L('VM scale set VMs powered off'))),
                    AutoCommandDefinition(VirtualMachineScaleSetVMsOperations.restart, LongRunningOperation(L('Restarting VM scale set VMs'), L('VM scale set VMs restarted'))),
                    AutoCommandDefinition(VirtualMachineScaleSetVMsOperations.start, LongRunningOperation(L('Starting VM scale set VMs'), L('VM scale set VMs started'))),
                ])
>>>>>>> 05029ebd
<|MERGE_RESOLUTION|>--- conflicted
+++ resolved
@@ -11,12 +11,8 @@
                                            VirtualMachineScaleSetVMsOperations)
 
 from ._command_creation import get_mgmt_service_client
-<<<<<<< HEAD
 from ..commands._auto_command import build_operation
-from ..commands import CommandTable, LongRunningOperation
-=======
-from ..commands._auto_command import build_operation, LongRunningOperation, AutoCommandDefinition
->>>>>>> 05029ebd
+from ..commands import CommandTable, LongRunningOperation, AutoCommandDefintion
 
 def _compute_client_factory(*args): # pylint: disable=unused-argument
     return get_mgmt_service_client(ComputeManagementClient, ComputeManagementClientConfiguration)
@@ -28,119 +24,65 @@
                 "availability_sets",
                 _compute_client_factory,
                 [
-<<<<<<< HEAD
-                    (AvailabilitySetsOperations.delete, None),
-                    (AvailabilitySetsOperations.get, 'AvailabilitySet'),
-                    (AvailabilitySetsOperations.list, '[AvailabilitySet]'),
-                    (AvailabilitySetsOperations.list_available_sizes, '[VirtualMachineSize]')
-                ],
-                command_table)
-=======
                     AutoCommandDefinition(AvailabilitySetsOperations.delete, None),
                     AutoCommandDefinition(AvailabilitySetsOperations.get, 'AvailabilitySet'),
                     AutoCommandDefinition(AvailabilitySetsOperations.list, '[AvailabilitySet]'),
                     AutoCommandDefinition(AvailabilitySetsOperations.list_available_sizes, '[VirtualMachineSize]', 'list-sizes')
-                ])
->>>>>>> 05029ebd
+                ],
+                command_table)
 
 
 build_operation("vm machineextensionimage",
                 "virtual_machine_extension_images",
                 _compute_client_factory,
                 [
-<<<<<<< HEAD
-                    (VirtualMachineExtensionImagesOperations.get, 'VirtualMachineExtensionImage'),
-                    (VirtualMachineExtensionImagesOperations.list_types, '[VirtualMachineImageResource]'),
-                    (VirtualMachineExtensionImagesOperations.list_versions, '[VirtualMachineImageResource]'),
-                ],
-                command_table)
-=======
                     AutoCommandDefinition(VirtualMachineExtensionImagesOperations.get, 'VirtualMachineExtensionImage'),
                     AutoCommandDefinition(VirtualMachineExtensionImagesOperations.list_types, '[VirtualMachineImageResource]'),
                     AutoCommandDefinition(VirtualMachineExtensionImagesOperations.list_versions, '[VirtualMachineImageResource]'),
-                ])
->>>>>>> 05029ebd
+                ],
+                command_table)
 
 build_operation("vm extension",
                 "virtual_machine_extensions",
                 _compute_client_factory,
                 [
-<<<<<<< HEAD
-                    (VirtualMachineExtensionsOperations.delete, LongRunningOperation(L('Deleting VM extension'), L('VM extension deleted'))),
-                    (VirtualMachineExtensionsOperations.get, 'VirtualMachineExtension'),
+                    AutoCommandDefinition(VirtualMachineExtensionsOperations.delete, LongRunningOperation(L('Deleting VM extension'), L('VM extension deleted'))),
+                    AutoCommandDefinition(VirtualMachineExtensionsOperations.get, 'VirtualMachineExtension'),
                 ],
                 command_table)
-=======
-                    AutoCommandDefinition(VirtualMachineExtensionsOperations.delete, LongRunningOperation(L('Deleting VM extension'), L('VM extension deleted'))),
-                    AutoCommandDefinition(VirtualMachineExtensionsOperations.get, 'VirtualMachineExtension'),
-                ])
->>>>>>> 05029ebd
 
 build_operation("vm image",
                 "virtual_machine_images",
                 _compute_client_factory,
                 [
-<<<<<<< HEAD
-                    (VirtualMachineImagesOperations.get, 'VirtualMachineImage'),
-                    (VirtualMachineImagesOperations.list, '[VirtualMachineImageResource]'),
-                    (VirtualMachineImagesOperations.list_offers, '[VirtualMachineImageResource]'),
-                    (VirtualMachineImagesOperations.list_publishers, '[VirtualMachineImageResource]'),
-                    (VirtualMachineImagesOperations.list_skus, '[VirtualMachineImageResource]'),
-                ],
-                command_table)
-=======
                     AutoCommandDefinition(VirtualMachineImagesOperations.get, 'VirtualMachineImage'),
                     AutoCommandDefinition(VirtualMachineImagesOperations.list, '[VirtualMachineImageResource]'),
                     AutoCommandDefinition(VirtualMachineImagesOperations.list_offers, '[VirtualMachineImageResource]'),
                     AutoCommandDefinition(VirtualMachineImagesOperations.list_publishers, '[VirtualMachineImageResource]'),
                     AutoCommandDefinition(VirtualMachineImagesOperations.list_skus, '[VirtualMachineImageResource]'),
-                ])
->>>>>>> 05029ebd
+                ],
+                command_table)
 
 build_operation("vm usage",
                 "usage",
                 _compute_client_factory,
                 [
-<<<<<<< HEAD
-                    (UsageOperations.list, '[Usage]'),
+                    AutoCommandDefinition(UsageOperations.list, '[Usage]'),
                 ],
                 command_table)
-=======
-                    AutoCommandDefinition(UsageOperations.list, '[Usage]'),
-                ])
->>>>>>> 05029ebd
 
 build_operation("vm size",
                 "virtual_machine_sizes",
                 _compute_client_factory,
                 [
-<<<<<<< HEAD
-                    (VirtualMachineSizesOperations.list, '[VirtualMachineSize]'),
+                    AutoCommandDefinition(VirtualMachineSizesOperations.list, '[VirtualMachineSize]'),
                 ],
                 command_table)
-=======
-                    AutoCommandDefinition(VirtualMachineSizesOperations.list, '[VirtualMachineSize]'),
-                ])
->>>>>>> 05029ebd
 
 build_operation("vm",
                 "virtual_machines",
                 _compute_client_factory,
                 [
-<<<<<<< HEAD
-                    (VirtualMachinesOperations.delete, LongRunningOperation(L('Deleting VM'), L('VM Deleted'))),
-                    (VirtualMachinesOperations.deallocate, LongRunningOperation(L('Deallocating VM'), L('VM Deallocated'))),
-                    (VirtualMachinesOperations.generalize, None),
-                    (VirtualMachinesOperations.get, 'VirtualMachine'),
-                    (VirtualMachinesOperations.list, '[VirtualMachine]'),
-                    (VirtualMachinesOperations.list_all, '[VirtualMachine]'),
-                    (VirtualMachinesOperations.list_available_sizes, '[VirtualMachineSize]'),
-                    (VirtualMachinesOperations.power_off, LongRunningOperation(L('Powering off VM'), L('VM powered off'))),
-                    (VirtualMachinesOperations.restart, LongRunningOperation(L('Restarting VM'), L('VM Restarted'))),
-                    (VirtualMachinesOperations.start, LongRunningOperation(L('Starting VM'), L('VM Started'))),
-                ],
-                command_table)
-=======
                     AutoCommandDefinition(VirtualMachinesOperations.delete, LongRunningOperation(L('Deleting VM'), L('VM Deleted'))),
                     AutoCommandDefinition(VirtualMachinesOperations.deallocate, LongRunningOperation(L('Deallocating VM'), L('VM Deallocated'))),
                     AutoCommandDefinition(VirtualMachinesOperations.generalize, None),
@@ -151,29 +93,13 @@
                     AutoCommandDefinition(VirtualMachinesOperations.power_off, LongRunningOperation(L('Powering off VM'), L('VM powered off'))),
                     AutoCommandDefinition(VirtualMachinesOperations.restart, LongRunningOperation(L('Restarting VM'), L('VM Restarted'))),
                     AutoCommandDefinition(VirtualMachinesOperations.start, LongRunningOperation(L('Starting VM'), L('VM Started'))),
-                ])
->>>>>>> 05029ebd
+                ],
+                command_table)
 
 build_operation("vm scaleset",
                 "virtual_machine_scale_sets",
                 _compute_client_factory,
                 [
-<<<<<<< HEAD
-                    (VirtualMachineScaleSetsOperations.deallocate, LongRunningOperation(L('Deallocating VM scale set'), L('VM scale set deallocated'))),
-                    (VirtualMachineScaleSetsOperations.delete, LongRunningOperation(L('Deleting VM scale set'), L('VM scale set deleted'))),
-                    (VirtualMachineScaleSetsOperations.get, 'VirtualMachineScaleSet'),
-                    (VirtualMachineScaleSetsOperations.delete_instances, LongRunningOperation(L('Deleting VM scale set instances'), L('VM scale set instances deleted'))),
-                    (VirtualMachineScaleSetsOperations.get_instance_view, 'VirtualMachineScaleSetInstanceView'),
-                    (VirtualMachineScaleSetsOperations.list, '[VirtualMachineScaleSet]'),
-                    (VirtualMachineScaleSetsOperations.list_all, '[VirtualMachineScaleSet]'),
-                    (VirtualMachineScaleSetsOperations.list_skus, '[VirtualMachineScaleSet]'),
-                    (VirtualMachineScaleSetsOperations.power_off, LongRunningOperation(L('Powering off VM scale set'), L('VM scale set powered off'))),
-                    (VirtualMachineScaleSetsOperations.restart, LongRunningOperation(L('Restarting VM scale set'), L('VM scale set restarted'))),
-                    (VirtualMachineScaleSetsOperations.start, LongRunningOperation(L('Starting VM scale set'), L('VM scale set started'))),
-                    (VirtualMachineScaleSetsOperations.update_instances, LongRunningOperation(L('Updating VM scale set instances'), L('VM scale set instances updated'))),
-                ],
-                command_table)
-=======
                     AutoCommandDefinition(VirtualMachineScaleSetsOperations.deallocate, LongRunningOperation(L('Deallocating VM scale set'), L('VM scale set deallocated'))),
                     AutoCommandDefinition(VirtualMachineScaleSetsOperations.delete, LongRunningOperation(L('Deleting VM scale set'), L('VM scale set deleted'))),
                     AutoCommandDefinition(VirtualMachineScaleSetsOperations.get, 'VirtualMachineScaleSet'),
@@ -186,25 +112,13 @@
                     AutoCommandDefinition(VirtualMachineScaleSetsOperations.restart, LongRunningOperation(L('Restarting VM scale set'), L('VM scale set restarted'))),
                     AutoCommandDefinition(VirtualMachineScaleSetsOperations.start, LongRunningOperation(L('Starting VM scale set'), L('VM scale set started'))),
                     AutoCommandDefinition(VirtualMachineScaleSetsOperations.update_instances, LongRunningOperation(L('Updating VM scale set instances'), L('VM scale set instances updated'))),
-                ])
->>>>>>> 05029ebd
+                ],
+                command_table)
 
 build_operation("vm scalesetvm",
                 "virtual_machine_scale_set_vms",
                 _compute_client_factory,
                 [
-<<<<<<< HEAD
-                    (VirtualMachineScaleSetVMsOperations.deallocate, LongRunningOperation(L('Deallocating VM scale set VMs'), L('VM scale set VMs deallocated'))),
-                    (VirtualMachineScaleSetVMsOperations.delete, LongRunningOperation(L('Deleting VM scale set VMs'), L('VM scale set VMs deleted'))),
-                    (VirtualMachineScaleSetVMsOperations.get, 'VirtualMachineScaleSetVM'),
-                    (VirtualMachineScaleSetVMsOperations.get_instance_view, 'VirtualMachineScaleSetVMInstanceView'),
-                    (VirtualMachineScaleSetVMsOperations.list, '[VirtualMachineScaleSetVM]'),
-                    (VirtualMachineScaleSetVMsOperations.power_off, LongRunningOperation(L('Powering off VM scale set VMs'), L('VM scale set VMs powered off'))),
-                    (VirtualMachineScaleSetVMsOperations.restart, LongRunningOperation(L('Restarting VM scale set VMs'), L('VM scale set VMs restarted'))),
-                    (VirtualMachineScaleSetVMsOperations.start, LongRunningOperation(L('Starting VM scale set VMs'), L('VM scale set VMs started'))),
-                ],
-                command_table)
-=======
                     AutoCommandDefinition(VirtualMachineScaleSetVMsOperations.deallocate, LongRunningOperation(L('Deallocating VM scale set VMs'), L('VM scale set VMs deallocated'))),
                     AutoCommandDefinition(VirtualMachineScaleSetVMsOperations.delete, LongRunningOperation(L('Deleting VM scale set VMs'), L('VM scale set VMs deleted'))),
                     AutoCommandDefinition(VirtualMachineScaleSetVMsOperations.get, 'VirtualMachineScaleSetVM'),
@@ -213,5 +127,5 @@
                     AutoCommandDefinition(VirtualMachineScaleSetVMsOperations.power_off, LongRunningOperation(L('Powering off VM scale set VMs'), L('VM scale set VMs powered off'))),
                     AutoCommandDefinition(VirtualMachineScaleSetVMsOperations.restart, LongRunningOperation(L('Restarting VM scale set VMs'), L('VM scale set VMs restarted'))),
                     AutoCommandDefinition(VirtualMachineScaleSetVMsOperations.start, LongRunningOperation(L('Starting VM scale set VMs'), L('VM scale set VMs started'))),
-                ])
->>>>>>> 05029ebd
+                ],
+                command_table)