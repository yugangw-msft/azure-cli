--- conflicted
+++ resolved
@@ -15,11 +15,7 @@
     logger.warn("Wheel is not available, disabling bdist_wheel hook")
     cmdclass = {}
 
-<<<<<<< HEAD
-VERSION = "2.0.48"
-=======
 VERSION = "2.0.49"
->>>>>>> b59fddc1
 # If we have source, validate that our version numbers match
 # This should prevent uploading releases with mismatched versions.
 try:
